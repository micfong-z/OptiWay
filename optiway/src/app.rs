use std::{
    collections::HashMap,
    f32::consts::PI,
    fmt::Display,
    fs,
    io::{Read, Write},
    path::{Path, PathBuf},
    process::{Command, Stdio},
    sync::{Arc, Mutex},
    thread,
};

use egui::{
    color_picker, emath, pos2, CentralPanel, Color32, ColorImage, ComboBox, Grid, Layout,
    ProgressBar, Rect, RichText, Slider, Stroke, TextureHandle, Window,
};
use rfd::FileDialog;

use crate::{md_icons::material_design_icons, setup_custom_fonts, setup_custom_styles};

#[derive(Default, Clone, Copy, PartialEq, Eq, Hash, Debug)]
pub enum Algorithm {
    #[default]
    Shortest,
}

impl Display for Algorithm {
    fn fmt(&self, f: &mut std::fmt::Formatter<'_>) -> std::fmt::Result {
        match self {
            Algorithm::Shortest => write!(f, "Minimize distance"),
        }
    }
}

#[derive(Default, Clone, PartialEq, Eq)]
enum TimetableValidationStatus {
    #[default]
    Ready,
    Validating(i32, String),
    Failed(String),
    Successful,
}

impl TimetableValidationStatus {
    fn get_error_message(&self) -> String {
        match self {
            TimetableValidationStatus::Failed(message) => message.clone(),
            _ => String::new(),
        }
    }
}

#[derive(Default)]
struct TimetableFileInfo {
    filename: String,
    filepath: PathBuf,
    student_count: Arc<Mutex<Option<i32>>>,
    session_count: Arc<Mutex<Option<i32>>>,
    validation_status: Arc<Mutex<TimetableValidationStatus>>,
    timetable: Arc<Mutex<Option<serde_json::Value>>>,
}

#[derive(Default, Clone, PartialEq, Eq)]
enum PathGenerationStatus {
    #[default]
    Ready,
    Generating(i32, String),
    Failed(String),
    LoadingJSON,
    Successful,
}

impl PathGenerationStatus {
    fn is_generating(&self) -> bool {
        matches!(self, PathGenerationStatus::Generating(_, _))
    }

    fn is_loading_json(&self) -> bool {
        matches!(self, PathGenerationStatus::LoadingJSON)
    }
}

<<<<<<< HEAD
type Routes = HashMap<String, HashMap<u32, HashMap<usize, String>>>;
=======
#[derive(Default, Clone, PartialEq, Eq)]
enum CongestionStatus {
    #[default]
    Ready,
    Generating(i32, String),
    Failed(String),
    Successful,
}

type Routes = HashMap<String, HashMap<u32, HashMap<usize, String>>>;
type CongestionPoint = HashMap<u32, HashMap<usize, HashMap<String, u32>>>;
type CongestionPath = HashMap<u32, HashMap<usize, HashMap<(String, String), u32>>>;
>>>>>>> 4e9a2890

pub struct OptiWayApp {
    selected_student: Option<String>,
    student_list: Arc<Mutex<Vec<String>>>,
    selected_algorithm: Algorithm,
    selected_period: usize,
    selected_day: u32,
    selected_floor: [bool; 9],
    selected_floor_index: usize,
    textures: Vec<Option<TextureHandle>>,
    inactive_brightness: u8,
    projection_coords: HashMap<String, [i32; 3]>,
    active_path_color: Color32,
    inactive_path_color: Color32,
    show_path_window: bool,
    show_json_validation: bool,
    timetable_file_info: TimetableFileInfo,
    student_number_search: String,
    path_generation_status: Arc<Mutex<PathGenerationStatus>>,
    show_path_gen_window: bool,
    student_routes: Arc<Mutex<Option<Routes>>>,
    show_timetable_window: bool,
<<<<<<< HEAD
=======
    show_congestion_window: bool,
    congestion_status: Arc<Mutex<CongestionStatus>>,
    congestion_point_data: Arc<Mutex<CongestionPoint>>,
    congestion_path_data: Arc<Mutex<CongestionPath>>,
    maximum_congestion: Arc<Mutex<u32>>,
    show_congestion: bool,
    congestion_filter: u32,
    show_congestion_path: bool,
    show_congestion_point: bool,
>>>>>>> 4e9a2890
}

impl Default for OptiWayApp {
    fn default() -> Self {
        let mut floors = [false; 9];
        floors[0] = true;
        Self {
            selected_student: Default::default(),
            student_list: Default::default(),
            selected_algorithm: Default::default(),
            selected_period: 0,
            selected_day: 1,
            selected_floor: floors,
            selected_floor_index: 0,
            textures: vec![None; 9],
            inactive_brightness: 64,
            projection_coords: serde_yaml::from_str(
                std::fs::read_to_string("../assets/projection-coords-flatten.yaml")
                    .expect("Failed to read projection-coords-flatten.yaml")
                    .as_str(),
            )
            .unwrap(),
            active_path_color: Color32::from_rgb(0xec, 0x6f, 0x27),
            inactive_path_color: Color32::from_gray(0x61),
            show_path_window: false,
            show_json_validation: false,
            timetable_file_info: Default::default(),
            student_number_search: Default::default(),
            path_generation_status: Default::default(),
            show_path_gen_window: false,
            student_routes: Default::default(),
            show_timetable_window: false,
<<<<<<< HEAD
=======
            show_congestion_window: false,
            congestion_status: Default::default(),
            congestion_point_data: Arc::new(Mutex::new({
                let mut congestion_data = CongestionPoint::new();
                for day in 1..=5 {
                    congestion_data.insert(day, HashMap::new());
                    for period in 0..=11 {
                        congestion_data
                            .get_mut(&day)
                            .unwrap()
                            .insert(period, HashMap::new());
                    }
                }
                congestion_data
            })),
            congestion_path_data: Arc::new(Mutex::new({
                let mut congestion_data = CongestionPath::new();
                for day in 1..=5 {
                    congestion_data.insert(day, HashMap::new());
                    for period in 0..=11 {
                        congestion_data
                            .get_mut(&day)
                            .unwrap()
                            .insert(period, HashMap::new());
                    }
                }
                congestion_data
            })),
            maximum_congestion: Default::default(),
            show_congestion: false,
            congestion_filter: 0,
            show_congestion_path: true,
            show_congestion_point: true,
>>>>>>> 4e9a2890
        }
    }
}

impl OptiWayApp {
    pub fn new(cc: &eframe::CreationContext<'_>) -> Self {
        setup_custom_fonts(&cc.egui_ctx);
        setup_custom_styles(&cc.egui_ctx);

        // if let Some(storage) = cc.storage {
        //     return eframe::get_value(storage, eframe::APP_KEY).unwrap_or_default();
        // }

        Default::default()
    }

    fn show_path_generation_window(
        &mut self,
        ctx: &egui::Context,
        current_path_status: PathGenerationStatus,
    ) {
        Window::new("Calculating Path").show(ctx, |ui| {
            ui.heading("Metadata");
            Grid::new("path_generation_grid").num_columns(2).show(ui, |ui| {
                ui.label("Algorithm");
                ui.label(format!("{}", self.selected_algorithm));
                ui.end_row();

                ui.label("Student count");
                if let Some(student_count) = *self.timetable_file_info.student_count.lock().unwrap() {
                    ui.label(format!("{}", student_count));
                } else {
                    ui.label("—");
                }
                ui.end_row();

                ui.label("Session count");
                if let Some(session_count) = *self.timetable_file_info.session_count.lock().unwrap() {
                    ui.label(format!("{}", session_count));
                } else {
                    ui.label("—");
                }
                ui.end_row();
            });
            ui.separator();
            match current_path_status {
                PathGenerationStatus::Ready => {
                    *self.path_generation_status.lock().unwrap() =
                        PathGenerationStatus::Generating(0, "Calculating path".to_owned());
                    let filepath = self.timetable_file_info.filepath.clone();
                    let path_generation_status_arc = self.path_generation_status.clone();
                    let student_paths_arc = self.student_routes.clone();
                    thread::spawn(move || run_floyd_algorithm(filepath, path_generation_status_arc, student_paths_arc));
                }
                PathGenerationStatus::Generating(_progress, message) => {
                    ui.with_layout(Layout::top_down_justified(egui::Align::Center), |ui| {
                        ui.label(RichText::new(material_design_icons::MDI_MAP_SEARCH).size(32.0));
                        ui.label(message);
                        ui.spinner();
                    });
                }
                PathGenerationStatus::Failed(message) => {
                    ui.with_layout(Layout::top_down_justified(egui::Align::Center), |ui| {
                        ui.label(
                            RichText::new(material_design_icons::MDI_SIGN_DIRECTION_REMOVE)
                                .size(32.0)
                                .color(Color32::from_rgb(0xe4, 0x37, 0x48)),
                        );
                        ui.label("Path calculation failed");
                        ui.label(message);
                        if ui.button("Close").clicked() {
                            self.show_path_gen_window = false;
                        }
                    });
                }
                PathGenerationStatus::LoadingJSON => {
                    ui.with_layout(Layout::top_down_justified(egui::Align::Center), |ui| {
                        ui.label(
                            RichText::new(material_design_icons::MDI_MAP_CHECK)
                                .size(32.0)
                                .color(Color32::from_rgb(0x14, 0xae, 0x52)),
                        );
                        ui.label("Loading paths");
                        ui.label("The paths have been successfully calculated. OptiWay is now loading the paths.");
                        ui.spinner();
                    });
                }
                PathGenerationStatus::Successful => {
                    ui.with_layout(Layout::top_down_justified(egui::Align::Center), |ui| {
                        ui.label(
                            RichText::new(material_design_icons::MDI_MAP_CHECK)
                                .size(32.0)
                                .color(Color32::from_rgb(0x14, 0xae, 0x52)),
                        );
                        ui.label("Path calculation successful");
                        ui.label(
                            "The paths have been successfully calculated and loaded. You may now view or export them.",
                        );
                        if ui.button("Close").clicked() {
                            self.show_path_gen_window = false;
                        }
                    });
                }
            }
        });
    }

<<<<<<< HEAD
=======
    fn show_congestion_window(
        &mut self,
        ctx: &egui::Context,
        current_congestion_status: CongestionStatus,
    ) {
        Window::new("Congestion Evaluation").show(ctx, |ui| {
            match current_congestion_status {
                CongestionStatus::Ready => {
                    *self.maximum_congestion.lock().unwrap() = 0;
                    *self.congestion_status.lock().unwrap() =
                        CongestionStatus::Generating(0, "Evaluating congestion".to_owned());
                    let congestion_point_data_arc = self.congestion_point_data.clone();
                    let congestion_path_data_arc = self.congestion_path_data.clone();
                    let congestion_status_arc = self.congestion_status.clone();
                    let max_congestion_arc = self.maximum_congestion.clone();
                    let mut rooms: Vec<String> = self.projection_coords.clone().keys().map(|k| k.to_owned()).collect();
                    rooms.push("G".to_owned());
                    let student_routes = self.student_routes.lock().unwrap().clone();
                    if student_routes.is_none() {
                        *congestion_status_arc.lock().unwrap() =
                            CongestionStatus::Failed("No path data available".to_owned());
                        return;
                    }
                    let student_routes = student_routes.unwrap();
                    thread::spawn(move || {
                        for day in 1..=5 {
                            for period in 0..=11 {
                                for room in &rooms {
                                    congestion_point_data_arc
                                        .lock()
                                        .unwrap()
                                        .get_mut(&day)
                                        .unwrap()
                                        .get_mut(&period)
                                        .unwrap()
                                        .insert(room.to_owned(), 0);
                                }
                            }
                        }
                        for student in &student_routes {
                            for day in 1..=5 {
                                for period in 0..=11 {
                                    let rooms = student_routes
                                        .get(student.0)
                                        .unwrap()
                                        .get(&day)
                                        .unwrap()
                                        .get(&period)
                                        .unwrap()
                                        .split(' ')
                                        .collect::<Vec<&str>>();
                                    let mut previous_room = "";
                                    for room in rooms {
                                        if room.is_empty() || room == "G" {
                                            continue;
                                        }
                                        if !previous_room.is_empty() {
                                            let contains = congestion_path_data_arc
                                                .lock()
                                                .unwrap()
                                                .get(&day)
                                                .unwrap()
                                                .get(&period)
                                                .unwrap()
                                                .contains_key(&(previous_room.to_owned(), room.to_owned()));
                                            if contains {
                                                *congestion_path_data_arc
                                                    .lock()
                                                    .unwrap()
                                                    .get_mut(&day)
                                                    .unwrap()
                                                    .get_mut(&period)
                                                    .unwrap()
                                                    .get_mut(&(previous_room.to_owned(), room.to_owned()))
                                                    .unwrap() += 1;
                                            } else {
                                                congestion_path_data_arc
                                                    .lock()
                                                    .unwrap()
                                                    .get_mut(&day)
                                                    .unwrap()
                                                    .get_mut(&period)
                                                    .unwrap()
                                                    .insert((previous_room.to_owned(), room.to_owned()), 1);
                                            }
                                            let contains = congestion_path_data_arc
                                                .lock()
                                                .unwrap()
                                                .get(&day)
                                                .unwrap()
                                                .get(&period)
                                                .unwrap()
                                                .contains_key(&(room.to_owned(), previous_room.to_owned()));
                                            if contains {
                                                *congestion_path_data_arc
                                                    .lock()
                                                    .unwrap()
                                                    .get_mut(&day)
                                                    .unwrap()
                                                    .get_mut(&period)
                                                    .unwrap()
                                                    .get_mut(&(room.to_owned(), previous_room.to_owned()))
                                                    .unwrap() += 1;
                                            } else {
                                                congestion_path_data_arc
                                                    .lock()
                                                    .unwrap()
                                                    .get_mut(&day)
                                                    .unwrap()
                                                    .get_mut(&period)
                                                    .unwrap()
                                                    .insert((room.to_owned(), previous_room.to_owned()), 1);
                                            }
                                        }
                                        previous_room = room;
                                        *congestion_point_data_arc
                                            .lock()
                                            .unwrap()
                                            .get_mut(&day)
                                            .unwrap()
                                            .get_mut(&period)
                                            .unwrap()
                                            .get_mut(room)
                                            .unwrap() += 1;
                                        let cur_max_congestion = *max_congestion_arc.lock().unwrap();
                                        *max_congestion_arc.lock().unwrap() = cur_max_congestion.max(
                                            *congestion_point_data_arc
                                                .lock()
                                                .unwrap()
                                                .get_mut(&day)
                                                .unwrap()
                                                .get_mut(&period)
                                                .unwrap()
                                                .get_mut(room)
                                                .unwrap(),
                                        );
                                    }
                                }
                            }
                        }
                        *congestion_status_arc.lock().unwrap() = CongestionStatus::Successful;
                    });
                }
                CongestionStatus::Generating(_, message) => {
                    ui.with_layout(Layout::top_down_justified(egui::Align::Center), |ui| {
                        ui.label(
                            RichText::new(material_design_icons::MDI_TRAFFIC_LIGHT).size(32.0),
                        );
                        ui.label(message);
                        ui.spinner();
                    });
                }
                CongestionStatus::Failed(message) => {
                    ui.with_layout(Layout::top_down_justified(egui::Align::Center), |ui| {
                        ui.label(
                            RichText::new(material_design_icons::MDI_TRAFFIC_LIGHT)
                                .size(32.0)
                                .color(Color32::from_rgb(0xe4, 0x37, 0x48)),
                        );
                        ui.label("Congestion evaluation failed");
                        ui.label(message);
                        if ui.button("Close").clicked() {
                            self.show_congestion_window = false;
                        }
                    });
                }
                CongestionStatus::Successful => {
                    ui.with_layout(Layout::top_down_justified(egui::Align::Center), |ui| {
                        ui.label(
                            RichText::new(material_design_icons::MDI_TRAFFIC_LIGHT)
                                .size(32.0)
                                .color(Color32::from_rgb(0x14, 0xae, 0x52)),
                        );
                        ui.label("Congestion evaluation successful");
                        ui.label(
                            "The congestion has been successfully evaluated and loaded. You may now view them on the projection.",
                        );
                        ui.label(format!("Maximum congestion: {}", self.maximum_congestion.lock().unwrap()));
                        if ui.button("Close").clicked() {
                            self.show_congestion_window = false;
                        }
                    });
                },
            }
        });
    }

>>>>>>> 4e9a2890
    fn show_json_validation_window(
        &mut self,
        ctx: &egui::Context,
        current_validation_status: TimetableValidationStatus,
    ) {
        Window::new("Timetable Validation").show(ctx, |ui| {
            ui.heading("Metadata");
            Grid::new("timetable_validation_grid").num_columns(2).show(ui, |ui| {
                ui.label("Filename");
                ui.label(format!("{}", self.timetable_file_info.filename));
                ui.end_row();

                ui.label("Student count");
                if let Some(student_count) = *self.timetable_file_info.student_count.lock().unwrap() {
                    ui.label(format!("{}", student_count));
                } else {
                    ui.label("—");
                }
                ui.end_row();

                ui.label("Session count");
                if let Some(session_count) = *self.timetable_file_info.session_count.lock().unwrap() {
                    ui.label(format!("{}", session_count));
                } else {
                    ui.label("—");
                }
                ui.end_row();
            });
            ui.separator();
            match current_validation_status {
                TimetableValidationStatus::Ready => {
                    *self.timetable_file_info.validation_status.clone().lock().unwrap() =
                        TimetableValidationStatus::Validating(0, "Ready to validate".to_owned());
                    let filepath = self.timetable_file_info.filepath.clone();
                    let projection_coords = self.projection_coords.clone();
                    let validation_status_arc = self.timetable_file_info.validation_status.clone();
                    let student_count_arc = self.timetable_file_info.student_count.clone();
                    let session_count_arc = self.timetable_file_info.session_count.clone();
                    let timetable_arc = self.timetable_file_info.timetable.clone();
                    let student_list_arc = self.student_list.clone();
                    thread::spawn(move || {
                        let mut rooms: Vec<String> = projection_coords.keys().map(|k| k.to_owned()).collect();
                        *validation_status_arc.lock().unwrap() =
                            TimetableValidationStatus::Validating(0, "Validating student numbers...".to_owned());
                        rooms.push("G".into());
                        let mut timetable_file = std::fs::File::open(filepath).unwrap();
                        let mut timetable_json = String::new();
                        if timetable_file.read_to_string(&mut timetable_json).is_err() {
                            *validation_status_arc.lock().unwrap() =
                                TimetableValidationStatus::Failed("Failed to read timetable file".to_owned());
                            return;
                        };
                        let timetable: serde_json::Value = match serde_json::from_str(&timetable_json) {
                            Ok(t) => t,
                            Err(e) => {
                                *validation_status_arc.lock().unwrap() = TimetableValidationStatus::Failed(format!(
                                    "Invalid JSON format in timetable file: {}",
                                    e
                                ));
                                return;
                            }
                        };
                        let mut student_count = 0;

                        if timetable.as_object().is_none() {
                            *validation_status_arc.lock().unwrap() = TimetableValidationStatus::Failed(
                                "Invalid timetable file format: the JSON file is not a map".to_owned(),
                            );
                            return;
                        }
                        for student_key in timetable.as_object().unwrap().keys() {
                            if student_key.chars().all(char::is_numeric)
                                && 4 <= student_key.len()
                                && student_key.len() <= 5
                            {
                                student_count += 1;
                                *student_count_arc.lock().unwrap() = Some(student_count);
                            } else {
                                *validation_status_arc.lock().unwrap() = TimetableValidationStatus::Failed(format!(
                                    "Invalid student number: \"{}\"",
                                    student_key
                                ));
                                return;
                            }
                        }

                        *validation_status_arc.lock().unwrap() =
                            TimetableValidationStatus::Validating(10, "Validating days of the week...".to_owned());
                        for (student_key, week_timetable) in timetable.as_object().unwrap() {
                            if week_timetable.as_object().is_none() {
                                *validation_status_arc.lock().unwrap() = TimetableValidationStatus::Failed(format!(
                                    "Invalid timetable file format: student {}'s timetable is not a map",
                                    student_key
                                ));
                                return;
                            }
                            let mut days_of_week = [false; 5];
                            for day_key in week_timetable.as_object().unwrap().keys() {
                                if day_key.chars().all(char::is_numeric)
                                    && day_key.parse::<i32>().unwrap() <= 5
                                    && day_key.parse::<i32>().unwrap() >= 1
                                {
                                    days_of_week[day_key.parse::<i32>().unwrap() as usize - 1] = true;
                                } else {
                                    *validation_status_arc.lock().unwrap() = TimetableValidationStatus::Failed(format!(
                                        "Student {} has an invalid day of week: \"{}\"",
                                        student_key, day_key
                                    ));
                                    return;
                                }
                            }
                            if days_of_week.contains(&false) {
                                *validation_status_arc.lock().unwrap() = TimetableValidationStatus::Failed(format!(
                                    "Student {} has an incomplete timetable: missing day {}",
                                    student_key,
                                    days_of_week
                                        .iter()
                                        .enumerate()
                                        .filter(|(_, &b)| !b)
                                        .map(|(i, _)| i + 1)
                                        .collect::<Vec<usize>>()
                                        .iter()
                                        .map(|i| i.to_string())
                                        .collect::<Vec<String>>()
                                        .join(", ")
                                ));
                                return;
                            }
                        }

                        *validation_status_arc.lock().unwrap() =
                            TimetableValidationStatus::Validating(20, "Validating periods...".to_owned());
                        for (student_key, week_timetable) in timetable.as_object().unwrap() {
                            for (day_key, day_timetable) in week_timetable.as_object().unwrap() {
                                if day_timetable.as_object().is_none() {
                                    *validation_status_arc.lock().unwrap() = TimetableValidationStatus::Failed(format!(
                                        "Invalid timetable file format: student {}'s timetable on day {} is not a map",
                                        student_key, day_key
                                    ));
                                    return;
                                }
                                let mut periods = [false; 10];
                                for period_key in day_timetable.as_object().unwrap().keys() {
                                    if period_key.chars().all(char::is_numeric)
                                        && period_key.parse::<i32>().unwrap() <= 10
                                        && period_key.parse::<i32>().unwrap() >= 1
                                    {
                                        periods[period_key.parse::<i32>().unwrap() as usize - 1] = true;
                                    } else {
                                        *validation_status_arc.lock().unwrap() =
                                            TimetableValidationStatus::Failed(format!(
                                                "Student {} has an invalid period on day {}: \"{}\"",
                                                student_key, day_key, period_key
                                            ));
                                        return;
                                    }
                                }
                                if periods.contains(&false) {
                                    *validation_status_arc.lock().unwrap() = TimetableValidationStatus::Failed(format!(
                                        "Student {} has an incomplete timetable on day {}: missing periods {}",
                                        student_key,
                                        day_key,
                                        periods
                                            .iter()
                                            .enumerate()
                                            .filter(|(_, &b)| !b)
                                            .map(|(i, _)| i + 1)
                                            .collect::<Vec<usize>>()
                                            .iter()
                                            .map(|i| i.to_string())
                                            .collect::<Vec<String>>()
                                            .join(", ")
                                    ));
                                    return;
                                }
                            }
                        }

                        *validation_status_arc.lock().unwrap() =
                            TimetableValidationStatus::Validating(20, "Validating classrooms...".to_owned());
                        let mut sessions = 0;
                        for (student_key, week_timetable) in timetable.as_object().unwrap() {
                            for (day_key, day_timetable) in week_timetable.as_object().unwrap() {
                                for (period_key, room) in day_timetable.as_object().unwrap() {
                                    if !rooms.contains(&room.as_str().unwrap().to_owned()) {
                                        *validation_status_arc.lock().unwrap() =
                                            TimetableValidationStatus::Failed(format!(
                                                "Student {} has an invalid classroom on day {} period {}: {}",
                                                student_key, day_key, period_key, room
                                            ));
                                        return;
                                    }
                                    sessions += 1;
                                    if sessions % 1000 == 0 {
                                        *session_count_arc.lock().unwrap() = Some(sessions);
                                        *validation_status_arc.lock().unwrap() = TimetableValidationStatus::Validating(
                                            20 + (sessions as f32 / (student_count * 10 * 5) as f32 * 80.0) as i32,
                                            "Validating classrooms...".to_owned(),
                                        );
                                    }
                                }
                            }
                        }
                        *timetable_arc.lock().unwrap() = Some(timetable.clone());

                        *student_list_arc.lock().unwrap() =
                            timetable.as_object().unwrap().keys().map(|k| k.to_owned()).collect();

                        *validation_status_arc.lock().unwrap() = TimetableValidationStatus::Successful;
                    });
                }
                TimetableValidationStatus::Validating(progress, message) => {
                    ui.with_layout(Layout::top_down_justified(egui::Align::Center), |ui| {
                        ui.label(RichText::new(material_design_icons::MDI_CALENDAR_SEARCH).size(32.0));
                        ui.label(message);
                        ui.add(ProgressBar::new(progress as f32 / 100.0));
                    });
                }
                TimetableValidationStatus::Failed(_) => {
                    ui.with_layout(Layout::top_down_justified(egui::Align::Center), |ui| {
                        ui.label(
                            RichText::new(material_design_icons::MDI_CALENDAR_REMOVE)
                                .size(32.0)
                                .color(Color32::from_rgb(0xe4, 0x37, 0x48)),
                        );
                        ui.label("Validation failed");
                        ui.label(current_validation_status.get_error_message());
                        if ui.button("Close").clicked() {
                            self.show_json_validation = false;
                        }
                    });
                }
                TimetableValidationStatus::Successful => {
                    ui.with_layout(Layout::top_down_justified(egui::Align::Center), |ui| {
                        ui.label(
                            RichText::new(material_design_icons::MDI_CALENDAR_CHECK)
                                .size(32.0)
                                .color(Color32::from_rgb(0x14, 0xae, 0x52)),
                        );
                        ui.label("Validation successful");
                        ui.label("The timetable has been imported successfully. You may now proceed to the next step.");
                        if ui.button("Close").clicked() {
                            self.show_json_validation = false;
                        }
                    });
                }
            }
        });
    }

    fn show_timetable_window(&mut self, ctx: &egui::Context) {
        Window::new("Timetable").show(ctx, |ui| {
            if self
                .timetable_file_info
                .validation_status
                .lock()
                .unwrap()
                .clone()
                == TimetableValidationStatus::Successful
            {
                if let Some(student) = &self.selected_student {
                    ui.label(format!("{}'s Timetable", student));
                    egui::Grid::new("timetable_grid")
                        .striped(true)
                        .show(ui, |ui| {
                            ui.label("Period");
                            ui.label("Monday");
                            ui.label("Tuesday");
                            ui.label("Wednesday");
                            ui.label("Thursday");
                            ui.label("Friday");
                            ui.end_row();

                            let timetable = self.timetable_file_info.timetable.lock().unwrap();

                            for period in 1..=10 {
                                ui.label(format!("Period {}", period));
                                for weekday in 1..=5 {
                                    let mut session = timetable
                                        .as_ref()
                                        .unwrap()
                                        .get(student)
                                        .unwrap()
                                        .get(weekday.to_string())
                                        .unwrap()
                                        .get(period.to_string())
                                        .unwrap()
                                        .as_str()
                                        .unwrap();
                                    if session == "G" {
                                        session = " ";
                                    }
                                    ui.label(session);
                                }
                                ui.end_row();
                            }
                        });
                } else {
                    ui.label("No student selected.");
                }
            } else {
                ui.label("Timetable not imported.");
            }
        });
    }
}

fn run_floyd_algorithm(
    filepath: PathBuf,
    path_generation_status_arc: Arc<Mutex<PathGenerationStatus>>,
    student_paths_arc: Arc<Mutex<Option<Routes>>>,
) {
    let bin_dir = fs::canonicalize("./bin").unwrap();
    if let Ok(binding) = fs::canonicalize(filepath) {
        let json_path = binding.to_str().unwrap();
        println!("{:?}\n{:?}", bin_dir, json_path);
        if let Ok(mut floyd_command) = Command::new("./floyd.out")
            .current_dir(&bin_dir)
            .stdin(Stdio::piped())
            .spawn()
        {
            floyd_command
                .stdin
                .as_mut()
                .unwrap()
                .write_all(json_path.as_bytes())
                .unwrap();
            let output = floyd_command.wait_with_output();
            if output.is_err() {
                *path_generation_status_arc.lock().unwrap() = PathGenerationStatus::Failed(
                    "Failed to execute algorithm binary [floyd.out].".to_owned(),
                );
            } else if output.as_ref().unwrap().status.success() {
                *path_generation_status_arc.lock().unwrap() = PathGenerationStatus::LoadingJSON;
                let result_path = bin_dir.join("routes.json");
                let Ok(file_content) = fs::read_to_string(result_path) else {
                    *path_generation_status_arc.lock().unwrap() = PathGenerationStatus::Failed(
                        "Failed to read result file [routes.json].".to_owned(),
                    );
                    return;
                };
                let Ok(routes) = serde_json::from_str::<Routes>(&file_content) else {
                    *path_generation_status_arc.lock().unwrap() = PathGenerationStatus::Failed(
                        "Failed to parse result file [routes.json].".to_owned(),
                    );
                    return;
                };
                *student_paths_arc.lock().unwrap() = Some(routes);
                *path_generation_status_arc.lock().unwrap() = PathGenerationStatus::Successful;
            } else {
                *path_generation_status_arc.lock().unwrap() =
                    PathGenerationStatus::Failed(format!(
                        "Algorithm binary [floyd.out] exited with code {}.",
                        output.unwrap().status.code().unwrap()
                    ));
            }
        } else {
            *path_generation_status_arc.lock().unwrap() = PathGenerationStatus::Failed(
                "Failed to execute algorithm binary [floyd.out].".to_owned(),
            );
        }
    } else {
        *path_generation_status_arc.lock().unwrap() =
            PathGenerationStatus::Failed("Failed to find timetable file.".to_owned());
    }
}

impl eframe::App for OptiWayApp {
    // fn save(&mut self, storage: &mut dyn eframe::Storage) {
    //     eframe::set_value(storage, eframe::APP_KEY, self);
    // }

    fn update(&mut self, ctx: &egui::Context, _frame: &mut eframe::Frame) {
        let current_validation_status = self
            .timetable_file_info
            .validation_status
            .lock()
            .unwrap()
            .clone();
<<<<<<< HEAD
=======
        let current_congestion_status = self.congestion_status.lock().unwrap().clone();
>>>>>>> 4e9a2890
        let current_path_status = self.path_generation_status.lock().unwrap().clone();
        egui::TopBottomPanel::top("top_panel").show(ctx, |ui| {
            egui::menu::bar(ui, |ui| {
                ui.label("OptiWay");
                ui.separator();
                if current_validation_status != TimetableValidationStatus::Successful {
                    ui.label(material_design_icons::MDI_CALENDAR_ALERT)
                        .on_hover_text("Timetable not imported.");
                    ui.separator();
                }
                if self.selected_student.is_none() {
                    ui.label(material_design_icons::MDI_ACCOUNT_ALERT)
                        .on_hover_text("No student selected.");
                    ui.separator();
                }
<<<<<<< HEAD
=======
                if self.student_routes.lock().unwrap().is_none() {
                    ui.label(material_design_icons::MDI_SIGN_DIRECTION_REMOVE)
                        .on_hover_text("Path not calculated.");
                    ui.separator();
                }
                if current_congestion_status != CongestionStatus::Successful {
                    ui.label(material_design_icons::MDI_VECTOR_POLYLINE_REMOVE)
                        .on_hover_text("Congestion not calculated.");
                    ui.separator();
                }
>>>>>>> 4e9a2890
                ui.with_layout(Layout::right_to_left(egui::Align::Center), |ui| {
                    if self.show_json_validation {
                        ui.label("Validating timetable file");
                    } else if current_path_status.is_generating() {
                        ui.label("Calculating path");
                    } else if current_path_status.is_loading_json() {
                        ui.label("Loading paths");
                    } else {
                        ui.label("Ready");
                    }
                });
            });
        });

        egui::SidePanel::right("side_panel").show(ctx, |ui| {
            egui::ScrollArea::vertical().show(ui, |ui| {
                ui.with_layout(Layout::top_down_justified(egui::Align::LEFT), |ui| {
                    ui.heading("Data source");
                    if ui.button("Import timetable").clicked() {
                        let file = FileDialog::new()
                            .add_filter("JSON", &["json"])
                            .set_directory("../")
                            .pick_file();
                        if let Some(file) = file {
                            self.timetable_file_info.filename =
                                file.file_name().unwrap().to_str().unwrap().to_owned();
                            self.timetable_file_info.filepath = file;
                            self.show_json_validation = true;
                            *self.timetable_file_info.validation_status.lock().unwrap() =
                                TimetableValidationStatus::Ready;
                            self.selected_student = None;
                        }
                    }
                    ComboBox::from_label("Algorithm")
                        .selected_text(self.selected_algorithm.to_string())
                        .show_ui(ui, |ui| {
                            ui.selectable_value(
                                &mut self.selected_algorithm,
                                Algorithm::Shortest,
                                "Minimize distance",
                            );
                        });
                    ui.add_enabled_ui(
                        current_validation_status == TimetableValidationStatus::Successful,
                        |ui| {
                            if ui
                                .button("OptiWay!")
                                .on_disabled_hover_text("Import a timetable first.")
                                .clicked()
                            {
                                self.show_path_gen_window = true;
                                *self.path_generation_status.lock().unwrap() =
                                    PathGenerationStatus::Ready;
                            }
                        },
                    );
<<<<<<< HEAD
=======
                    ui.add_enabled_ui(
                        current_path_status == PathGenerationStatus::Successful,
                        |ui| {
                            if ui
                                .button("Calculate congestion")
                                .on_disabled_hover_text("Caculate routes first.")
                                .clicked()
                            {
                                self.show_congestion_window = true;
                                *self.congestion_status.lock().unwrap() = CongestionStatus::Ready;
                            }
                        },
                    );
>>>>>>> 4e9a2890
                    ui.separator();
                    ComboBox::from_label("Student")
                        .selected_text(self.selected_student.clone().unwrap_or("—".to_owned()))
                        .show_ui(ui, |ui| {
                            ui.add(
                                egui::TextEdit::singleline(&mut self.student_number_search)
                                    .hint_text("Search"),
                            );
                            ui.separator();
                            for student in self.student_list.lock().unwrap().iter() {
                                if student.contains(&self.student_number_search) {
                                    ui.selectable_value(
                                        &mut self.selected_student,
                                        Some(student.to_owned()),
                                        student,
                                    );
                                }
                            }
                        });
                    ComboBox::from_label("Day of Week")
                        .selected_text(convert_day_of_week(self.selected_day))
                        .show_ui(ui, |ui| {
                            for i in 1..=5 {
                                ui.selectable_value(
                                    &mut self.selected_day,
                                    i,
                                    convert_day_of_week(i),
                                );
                            }
                        });
                    ComboBox::from_label("Period")
                        .selected_text(convert_periods(self.selected_period))
                        .show_ui(ui, |ui| {
<<<<<<< HEAD
                            for i in 0..=10 {
=======
                            for i in 0..=11 {
>>>>>>> 4e9a2890
                                ui.selectable_value(
                                    &mut self.selected_period,
                                    i,
                                    convert_periods(i),
                                );
                            }
                        });
                    ui.separator();
                    ui.heading("Path");
                    if ui.button("Export path (all students)").clicked() {
                        todo!();
                    }
                    if ui.button("Export path (current student)").clicked() {
                        todo!();
                    }
                    if ui.button("Show path as text").clicked() {
                        self.show_path_window = true;
                    }
                    if ui.button("Show timetable").clicked() {
                        self.show_timetable_window = true;
                    }
                    ui.separator();
                    ui.heading("Floor view");
                    ui.horizontal(|ui| {
                        if ui
                            .toggle_value(&mut self.selected_floor[0], "All")
                            .clicked()
                        {
                            self.selected_floor_index = 0;
                            for i in 1..=8 {
                                self.selected_floor[i] = false;
                            }
                            if !self.selected_floor.contains(&true) {
                                self.selected_floor[0] = true;
                            }
                        };
                        for i in 2..=8 {
                            if ui
                                .toggle_value(&mut self.selected_floor[i], format!("{}F", i))
                                .clicked()
                            {
                                self.selected_floor_index = i;
                                for j in 0..=8 {
                                    if i != j {
                                        self.selected_floor[j] = false;
                                    }
                                }
                                if !self.selected_floor.contains(&true) {
                                    self.selected_floor[i] = true;
                                }
                            }
                        }
                    });
                    ui.add(
                        Slider::new(&mut self.inactive_brightness, 32..=255)
                            .text("Inactive floor brightness"),
                    );
                    ui.separator();
                    ui.horizontal(|ui| {
                        if ui
                            .selectable_label(!self.show_congestion, "Show paths")
                            .clicked()
                        {
                            self.show_congestion = false;
                        }
                        ui.add_enabled_ui(
                            *self.congestion_status.lock().unwrap() == CongestionStatus::Successful,
                            |ui| {
                                if ui
                                    .selectable_label(self.show_congestion, "Show congestion")
                                    .clicked()
                                {
                                    self.show_congestion = true;
                                }
                            },
                        );
                    });
<<<<<<< HEAD
=======
                    if self.show_congestion {
                        ui.checkbox(&mut self.show_congestion_path, "Show path congestion");
                        ui.checkbox(&mut self.show_congestion_point, "Show node congestion");
                        ui.heading("Legend");
                        egui::Grid::new("congestion_legend")
                            .num_columns(2)
                            .show(ui, |ui| {
                                ui.label(RichText::new("●").color(congestion_color_scale(0)));
                                ui.label("No students");
                                ui.end_row();
                                ui.label(RichText::new("●").color(congestion_color_scale(1)));
                                ui.label("1-20 students");
                                ui.end_row();
                                ui.label(RichText::new("●").color(congestion_color_scale(21)));
                                ui.label("21–50 students");
                                ui.end_row();
                                ui.label(RichText::new("●").color(congestion_color_scale(51)));
                                ui.label("51–100 students");
                                ui.end_row();
                                ui.label(RichText::new("●").color(congestion_color_scale(101)));
                                ui.label("101–200 students");
                                ui.end_row();
                                ui.label(RichText::new("●").color(congestion_color_scale(201)));
                                ui.label("201–400 students");
                                ui.end_row();
                                ui.label(RichText::new("●").color(congestion_color_scale(401)));
                                ui.label("≥401 students");
                                ui.end_row();
                            });
                        ui.add(
                            Slider::new(&mut self.congestion_filter, 0..=400)
                                .text("Minimum congestion"),
                        );
                    } else {
                        ui.collapsing("Path color", |ui| {
                            ui.horizontal(|ui| {
                                ui.vertical(|ui| {
                                    ui.label("Active path color");
                                    if ui.button("Reset").clicked() {
                                        self.active_path_color =
                                            Color32::from_rgb(0xec, 0x6f, 0x27);
                                    }
                                });
                                color_picker::color_picker_color32(
                                    ui,
                                    &mut self.active_path_color,
                                    color_picker::Alpha::Opaque,
                                );
                            });
                            ui.separator();

                            ui.horizontal(|ui| {
                                ui.vertical(|ui| {
                                    ui.label("Inactive path color");
                                    if ui.button("Reset").clicked() {
                                        self.inactive_path_color = Color32::from_gray(0x61);
                                    }
                                });
                                color_picker::color_picker_color32(
                                    ui,
                                    &mut self.inactive_path_color,
                                    color_picker::Alpha::Opaque,
                                );
                            });
                        });
                    }
>>>>>>> 4e9a2890
                });
            });
        });

        CentralPanel::default().show(ctx, |ui| {
            if self.show_json_validation {
                self.show_json_validation_window(ctx, current_validation_status);
            }

            if self.show_path_gen_window {
                self.show_path_generation_window(ctx, current_path_status);
            }

            if self.show_timetable_window {
                self.show_timetable_window(ctx);
<<<<<<< HEAD
=======
            }

            if self.show_congestion_window {
                self.show_congestion_window(ctx, current_congestion_status);
>>>>>>> 4e9a2890
            }

            // Paths

            let path_list: Vec<String> = if self.selected_student.is_some() {
                let student_number = self.selected_student.clone().unwrap();
                let student_routes = self.student_routes.lock().unwrap().clone();
                if let Some(student_routes) = student_routes {
                    student_routes[&student_number][&self.selected_day][&self.selected_period]
                        .split(' ')
                        .collect::<Vec<&str>>()
                        .iter()
                        .map(|s| (*s).to_owned())
                        .collect::<Vec<String>>()
                } else {
                    vec![]
                }
            } else {
                vec![]
            };

            let mut segments: Vec<&[i32; 3]> = vec![];

            for i in &path_list {
                if self.projection_coords.contains_key(i) {
                    segments.push(&self.projection_coords[i]);
                }
            }

            // Paths window
            if self.show_path_window {
                Window::new("Path")
                    .open(&mut self.show_path_window)
                    .show(ctx, |ui| {
                        let mut path_string = String::new();
                        for i in &path_list {
                            path_string.push_str(i);
                            path_string.push_str(" → ");
                        }
                        path_string.pop();
                        path_string.pop();
                        path_string.pop();
                        ui.label(path_string);
                    });
            }

            // Import textures if uninitialized

            let mut textures: Vec<TextureHandle> = Vec::new();
            for i in 2..=8 {
                let texture_cur: &TextureHandle = self.textures[i].get_or_insert_with(|| {
                    ui.ctx().load_texture(
                        format!("texture-floor-projection-{i}F"),
                        load_image_from_path(Path::new(
                            format!("../assets/projection-transparent/projection_{i}F.png")
                                .as_str(),
                        ))
                        .unwrap(),
                        Default::default(),
                    )
                });
                textures.push(texture_cur.clone());
            }
            ui.horizontal(|ui| {
                ui.heading("OptiWay");
                egui::warn_if_debug_build(ui);
            });

            let desired_size = ui.available_size_before_wrap();
            if desired_size.y < desired_size.x / 2243.0 * (1221.0 + 350.0) {
                ui.label("▲ There may not be enough space to display the floor plan.");
            }
            let (_id, rect) = ui.allocate_space(desired_size);
            let scale = rect.width() / 2243.0;

            // Paint floor projections

            let current_floor_z = if self.selected_floor_index == 0 {
                0
            } else {
                ((self.selected_floor_index - 2) * 50) as i32
            };

            if !self.show_congestion {
                for (i, point) in segments.iter().enumerate() {
                    if i != 0 {
                        ui.painter().circle_filled(
                            convert_pos(&rect, point, scale),
                            4.0,
                            if self.selected_floor_index == 0
                                || (current_floor_z >= point[2].min(segments[i - 1][2])
                                    && current_floor_z <= point[2].max(segments[i - 1][2]))
                            {
                                self.active_path_color
                            } else {
                                self.inactive_path_color
                            },
                        );
                        ui.painter().line_segment(
                            [
                                convert_pos(&rect, segments[i - 1], scale),
                                convert_pos(&rect, point, scale),
                            ],
                            if self.selected_floor_index == 0
                                || (current_floor_z >= point[2].min(segments[i - 1][2])
                                    && current_floor_z <= point[2].max(segments[i - 1][2]))
                            {
                                Stroke::new(4.0, self.active_path_color)
                            } else {
                                Stroke::new(4.0, self.inactive_path_color)
                            },
                        );
                    } else {
                        ui.painter().circle_filled(
                            convert_pos(&rect, point, scale),
                            4.0,
                            if self.selected_floor_index == 0
                                || (current_floor_z == point[2].min(segments[i][2]))
                            {
                                self.active_path_color
                            } else {
                                self.inactive_path_color
                            },
                        );
                    }
                }
            } else {
                if self.show_congestion_path {
                    for ((node1, node2), congestion) in self
                        .congestion_path_data
                        .lock()
                        .unwrap()
                        .clone()
                        .get(&self.selected_day)
                        .unwrap()
                        .get(&self.selected_period)
                        .unwrap()
                    {
                        if node1 == "G" || node2 == "G" || congestion < &self.congestion_filter {
                            continue;
                        }
                        let node1_pos = self.projection_coords[node1];
                        let node2_pos = self.projection_coords[node2];
                        if self.selected_floor_index == 0
                            || (current_floor_z >= node1_pos[2].min(node2_pos[2])
                                && current_floor_z <= node1_pos[2].max(node2_pos[2]))
                        {
                            ui.painter().line_segment(
                                [
                                    convert_pos(&rect, &node1_pos, scale),
                                    convert_pos(&rect, &node2_pos, scale),
                                ],
                                Stroke::new(4.0, congestion_color_scale(*congestion)),
                            );
                        }
                    }
                }
                if self.show_congestion_point {
                    for (room, congestion) in self
                        .congestion_point_data
                        .lock()
                        .unwrap()
                        .clone()
                        .get(&self.selected_day)
                        .unwrap()
                        .get(&self.selected_period)
                        .unwrap()
                    {
                        if room == "G" || room.is_empty() {
                            continue;
                        }
                        let coords = self.projection_coords.get(room).unwrap();
                        if (self.selected_floor_index == 0 || (current_floor_z == coords[2]))
                            && *congestion >= self.congestion_filter
                        {
                            ui.painter().circle_filled(
                                convert_pos(&rect, coords, scale),
                                4.0,
                                congestion_color_scale(*congestion),
                            );
                        }
                    }
                }
            }

            for (i, texture) in textures.iter().enumerate().take(7) {
                let rect = Rect::from_min_size(
                    rect.min,
                    emath::vec2(rect.width(), rect.width() / texture.aspect_ratio()),
                )
                .translate(emath::vec2(0.0, (7 - i) as f32 * 50.0 * scale));

                ui.painter().image(
                    texture.into(),
                    rect,
                    Rect::from_min_max(pos2(0.0, 0.0), pos2(1.0, 1.0)),
                    if self.selected_floor[0] || self.selected_floor[i + 2] {
                        Color32::WHITE
                    } else {
                        Color32::from_gray(self.inactive_brightness)
                    },
                );
            }
            // Special case: the floor is selected, so needs to be repainted last
            if self.selected_floor_index != 0 {
                let texture = textures[self.selected_floor_index - 2].clone();
                let rect = Rect::from_min_size(
                    rect.min,
                    emath::vec2(rect.width(), rect.width() / texture.aspect_ratio()),
                )
                .translate(emath::vec2(
                    0.0,
                    (7 - (self.selected_floor_index - 2)) as f32 * 50.0 * scale,
                ));

                ui.painter().image(
                    (&texture).into(),
                    rect,
                    Rect::from_min_max(pos2(0.0, 0.0), pos2(1.0, 1.0)),
                    Color32::WHITE,
                );
            }
        });
    }
}

fn load_image_from_path(path: &Path) -> Result<ColorImage, image::ImageError> {
    let image = image::io::Reader::open(path)?.decode()?;
    let size = [image.width() as _, image.height() as _];
    let image_buffer = image.to_rgba8();
    let pixels = image_buffer.as_flat_samples();
    Ok(ColorImage::from_rgba_unmultiplied(size, pixels.as_slice()))
}

/// Converts 3D coordinates in projection-coords.yaml to 2D coordinates on screen.
fn convert_pos(rect: &Rect, pos: &[i32; 3], scale: f32) -> emath::Pos2 {
    /// Projection angle of the floor plan (radians)
    const ANGLE: f32 = PI / 6.0;

    (emath::vec2(
        rect.left() + 25.0 * ANGLE.cos() * scale,
        rect.top() + (50.0 + 350.0 + 25.0 * ANGLE.sin()) * scale,
    ) + emath::vec2(
        ((pos[0] as f32) * ANGLE.cos() + (pos[1] as f32) * ANGLE.cos()) * scale,
        ((pos[0] as f32) * ANGLE.sin() - (pos[1] as f32) * ANGLE.sin() - (pos[2] as f32)) * scale,
    ))
    .to_pos2()
}

fn convert_day_of_week(day: u32) -> String {
    match day {
        1 => "Monday",
        2 => "Tuesday",
        3 => "Wednesday",
        4 => "Thursday",
        5 => "Friday",
        _ => "Unknown",
    }
    .into()
}

fn convert_periods(index: usize) -> String {
    match index {
        0 => "Before P1",
        1 => "P1–P2",
        2 => "P2–P3",
        3 => "P3–P4",
        4 => "P4–P5",
        5 => "P5–P6",
<<<<<<< HEAD
        6 => "P6–P7",
        7 => "P7–P8",
        8 => "P8–P9",
        9 => "P9–P10",
        10 => "After P10",
        _ => "Unknown",
    }
    .into()
=======
        6 => "P6–Lunch",
        7 => "Lunch–P7",
        8 => "P7–P8",
        9 => "P8–P9",
        10 => "P9–P10",
        11 => "After P10",
        _ => "Unknown",
    }
    .into()
}

fn congestion_color_scale(congestion: u32) -> Color32 {
    match congestion {
        0 => Color32::from_rgb(0x61, 0x61, 0x61),
        1..=20 => Color32::from_rgb(0x00, 0x7a, 0xf5),
        21..=50 => Color32::from_rgb(0x14, 0xae, 0x52),
        51..=100 => Color32::from_rgb(0xff, 0xc1, 0x07),
        101..=200 => Color32::from_rgb(0xec, 0x6f, 0x27),
        201..=400 => Color32::from_rgb(0xe4, 0x37, 0x48),
        _ => Color32::from_rgb(0x91, 0x54, 0xff),
    }
>>>>>>> 4e9a2890
}<|MERGE_RESOLUTION|>--- conflicted
+++ resolved
@@ -80,9 +80,6 @@
     }
 }
 
-<<<<<<< HEAD
-type Routes = HashMap<String, HashMap<u32, HashMap<usize, String>>>;
-=======
 #[derive(Default, Clone, PartialEq, Eq)]
 enum CongestionStatus {
     #[default]
@@ -95,7 +92,6 @@
 type Routes = HashMap<String, HashMap<u32, HashMap<usize, String>>>;
 type CongestionPoint = HashMap<u32, HashMap<usize, HashMap<String, u32>>>;
 type CongestionPath = HashMap<u32, HashMap<usize, HashMap<(String, String), u32>>>;
->>>>>>> 4e9a2890
 
 pub struct OptiWayApp {
     selected_student: Option<String>,
@@ -118,8 +114,6 @@
     show_path_gen_window: bool,
     student_routes: Arc<Mutex<Option<Routes>>>,
     show_timetable_window: bool,
-<<<<<<< HEAD
-=======
     show_congestion_window: bool,
     congestion_status: Arc<Mutex<CongestionStatus>>,
     congestion_point_data: Arc<Mutex<CongestionPoint>>,
@@ -129,7 +123,6 @@
     congestion_filter: u32,
     show_congestion_path: bool,
     show_congestion_point: bool,
->>>>>>> 4e9a2890
 }
 
 impl Default for OptiWayApp {
@@ -162,8 +155,6 @@
             show_path_gen_window: false,
             student_routes: Default::default(),
             show_timetable_window: false,
-<<<<<<< HEAD
-=======
             show_congestion_window: false,
             congestion_status: Default::default(),
             congestion_point_data: Arc::new(Mutex::new({
@@ -197,7 +188,6 @@
             congestion_filter: 0,
             show_congestion_path: true,
             show_congestion_point: true,
->>>>>>> 4e9a2890
         }
     }
 }
@@ -305,8 +295,6 @@
         });
     }
 
-<<<<<<< HEAD
-=======
     fn show_congestion_window(
         &mut self,
         ctx: &egui::Context,
@@ -494,7 +482,6 @@
         });
     }
 
->>>>>>> 4e9a2890
     fn show_json_validation_window(
         &mut self,
         ctx: &egui::Context,
@@ -874,10 +861,7 @@
             .lock()
             .unwrap()
             .clone();
-<<<<<<< HEAD
-=======
         let current_congestion_status = self.congestion_status.lock().unwrap().clone();
->>>>>>> 4e9a2890
         let current_path_status = self.path_generation_status.lock().unwrap().clone();
         egui::TopBottomPanel::top("top_panel").show(ctx, |ui| {
             egui::menu::bar(ui, |ui| {
@@ -893,8 +877,6 @@
                         .on_hover_text("No student selected.");
                     ui.separator();
                 }
-<<<<<<< HEAD
-=======
                 if self.student_routes.lock().unwrap().is_none() {
                     ui.label(material_design_icons::MDI_SIGN_DIRECTION_REMOVE)
                         .on_hover_text("Path not calculated.");
@@ -905,7 +887,6 @@
                         .on_hover_text("Congestion not calculated.");
                     ui.separator();
                 }
->>>>>>> 4e9a2890
                 ui.with_layout(Layout::right_to_left(egui::Align::Center), |ui| {
                     if self.show_json_validation {
                         ui.label("Validating timetable file");
@@ -962,8 +943,6 @@
                             }
                         },
                     );
-<<<<<<< HEAD
-=======
                     ui.add_enabled_ui(
                         current_path_status == PathGenerationStatus::Successful,
                         |ui| {
@@ -977,7 +956,6 @@
                             }
                         },
                     );
->>>>>>> 4e9a2890
                     ui.separator();
                     ComboBox::from_label("Student")
                         .selected_text(self.selected_student.clone().unwrap_or("—".to_owned()))
@@ -1011,11 +989,7 @@
                     ComboBox::from_label("Period")
                         .selected_text(convert_periods(self.selected_period))
                         .show_ui(ui, |ui| {
-<<<<<<< HEAD
-                            for i in 0..=10 {
-=======
                             for i in 0..=11 {
->>>>>>> 4e9a2890
                                 ui.selectable_value(
                                     &mut self.selected_period,
                                     i,
@@ -1093,8 +1067,6 @@
                             },
                         );
                     });
-<<<<<<< HEAD
-=======
                     if self.show_congestion {
                         ui.checkbox(&mut self.show_congestion_path, "Show path congestion");
                         ui.checkbox(&mut self.show_congestion_point, "Show node congestion");
@@ -1161,7 +1133,6 @@
                             });
                         });
                     }
->>>>>>> 4e9a2890
                 });
             });
         });
@@ -1177,13 +1148,10 @@
 
             if self.show_timetable_window {
                 self.show_timetable_window(ctx);
-<<<<<<< HEAD
-=======
             }
 
             if self.show_congestion_window {
                 self.show_congestion_window(ctx, current_congestion_status);
->>>>>>> 4e9a2890
             }
 
             // Paths
@@ -1453,16 +1421,6 @@
         3 => "P3–P4",
         4 => "P4–P5",
         5 => "P5–P6",
-<<<<<<< HEAD
-        6 => "P6–P7",
-        7 => "P7–P8",
-        8 => "P8–P9",
-        9 => "P9–P10",
-        10 => "After P10",
-        _ => "Unknown",
-    }
-    .into()
-=======
         6 => "P6–Lunch",
         7 => "Lunch–P7",
         8 => "P7–P8",
@@ -1473,7 +1431,6 @@
     }
     .into()
 }
-
 fn congestion_color_scale(congestion: u32) -> Color32 {
     match congestion {
         0 => Color32::from_rgb(0x61, 0x61, 0x61),
@@ -1484,5 +1441,4 @@
         201..=400 => Color32::from_rgb(0xe4, 0x37, 0x48),
         _ => Color32::from_rgb(0x91, 0x54, 0xff),
     }
->>>>>>> 4e9a2890
 }