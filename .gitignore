--- conflicted
+++ resolved
@@ -1,10 +1,4 @@
 .DS_Store
-<<<<<<< HEAD
-*.xml
-*.iml
-*.svg
-=======
 .VSCodeCounter
 .vscode
-optiway/target
->>>>>>> 6040d1fa
+optiway/target